--- conflicted
+++ resolved
@@ -6,10 +6,7 @@
 __all__ = zmq.__all__
 
 import gevent
-<<<<<<< HEAD
 from gevent import select
-=======
->>>>>>> 27cb3e35
 from gevent.event import AsyncResult
 from gevent.hub import get_hub
 
@@ -139,8 +136,6 @@
                     raise
             self._wait_read()
 
-<<<<<<< HEAD
-=======
     def send_multipart(self, *args, **kwargs):
         """wrap send_multipart to prevent state_changed on each partial send"""
         self.__in_send_multipart = True
@@ -161,7 +156,6 @@
             self.__state_changed()
         return msg
 
->>>>>>> 27cb3e35
 
 class GreenContext(_Context):
     """Replacement for :class:`zmq.core.context.Context`
